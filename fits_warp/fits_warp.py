#! /usr/bin/env python
from __future__ import print_function
import numpy as np
import os
import textwrap
from scipy import interpolate
from scipy.interpolate import CloughTocher2DInterpolator
import astropy
from astropy import wcs
from astropy.io import fits
from astropy.io.votable import parse_single_table
from astropy.coordinates import SkyCoord, Angle, Latitude, Longitude, SkyOffsetFrame
from astropy.table import Table, hstack
import astropy.units as u
import os
import sys
import glob
import argparse
import psutil
<<<<<<< HEAD
=======
from tqdm import tqdm
from time import time, sleep
>>>>>>> dd4b7433

# Parallelise the code
import multiprocessing

__author__ = ["Natasha Hurley-Walker", "Paul Hancock"]
__date__ = "2019-08-08"


def is_exe(fpath):
    return os.path.isfile(fpath) and os.access(fpath, os.X_OK)


def which(program):
    fpath, fname = os.path.split(program)
    if fpath:
        if is_exe(program):
            return program
    else:
        for path in os.environ["PATH"].split(os.pathsep):
            path = path.strip('"')
            exe_file = os.path.join(path, program)
            if is_exe(exe_file):
                return exe_file
    return None


def make_pix_models(
    fname,
    ra1="ra",
    dec1="dec",
    ra2="RAJ2000",
    dec2="DEJ2000",
    fitsname=None,
    plots=False,
    smooth=300.0,
    sigcol=None,
    noisecol=None,
    SNR=10,
    latex=False,
<<<<<<< HEAD
=======
    max_sources=None,
>>>>>>> dd4b7433
):
    """
    Read a fits file which contains the crossmatching results for two catalogues.
    Catalogue 1 is the source catalogue (positions that need to be corrected)
    Catalogue 2 is the reference catalogue (correct positions)
    return rbf models for the ra/dec corrections
    :param fname: filename for the crossmatched catalogue
    :param ra1: column name for the ra degrees in catalogue 1 (source)
    :param dec1: column name for the dec degrees in catalogue 1 (source)
    :param ra2: column name for the ra degrees in catalogue 2 (reference)
    :param dec2: column name for the dec degrees in catalogue 2 (reference)
    :param fitsname: fitsimage upon which the pixel models will be based
    :param plots: True = Make plots
    :param smooth: smoothing radius (in pixels) for the RBF function
    :param max_sources: Maximum number of sources to include in the construction of the warping model (defaults to None, use all sources)
    :return: (dxmodel, dymodel)
    """
    filename, file_extension = os.path.splitext(fname)
    if file_extension == ".fits":
        raw_data = fits.open(fname)[1].data
    elif file_extension == ".vot":
        raw_data = parse_single_table(fname).array

    # get the wcs
    hdr = fits.getheader(fitsname)
    imwcs = wcs.WCS(hdr, naxis=2)

    # filter the data to only include SNR>10 sources
    if sigcol is not None and noisecol is not None:
        flux_mask = np.where(raw_data[sigcol] / raw_data[noisecol] > SNR)
        data = raw_data[flux_mask]
    else:
        data = raw_data

    if max_sources is not None:
        # argsort goes in ascending order, so select from the end
        sort_idx = np.argsort(data[sigcol])[0][-max_sources:]
        data = data[sort_idx]
        print("Selected {0} brightest sources".format(max_sources))

    print("Using {0} sources to construct the pixel offset model".format(len(data)))

    start = time()

    cat_xy = imwcs.all_world2pix(list(zip(data[ra1], data[dec1])), 1)
    ref_xy = imwcs.all_world2pix(list(zip(data[ra2], data[dec2])), 1)

    diff_xy = ref_xy - cat_xy

    global dxmodel
    dxmodel = interpolate.Rbf(
        cat_xy[:, 0], cat_xy[:, 1], diff_xy[:, 0], function="linear", smooth=smooth
    )
    global dymodel
    dymodel = interpolate.Rbf(
        cat_xy[:, 0], cat_xy[:, 1], diff_xy[:, 1], function="linear", smooth=smooth
    )
<<<<<<< HEAD
=======

    print("Model created in {0} seconds".format(time() - start))
>>>>>>> dd4b7433

    if plots:
        import matplotlib

        # Super-computer-safe
        matplotlib.use("Agg")
        from matplotlib import pyplot
        from matplotlib import gridspec

        # Perceptually uniform cyclic color schemes
        try:
            import seaborn as sns

            cmap = matplotlib.colors.ListedColormap(sns.color_palette("husl", 256))
        except ImportError:
            print("seaborne not detected; using hsv color scheme")
            cmap = "hsv"
        # Attractive serif fonts
        if latex is True:
            if which("latex"):
                try:
                    from matplotlib import rc

                    rc("text", usetex=True)
                    rc("font", **{"family": "serif", "serif": ["serif"]})
                except:
                    print("rc not detected; using sans serif fonts")
            else:
                print("latex not detected; using sans serif fonts")
        xmin, xmax = 0, hdr["NAXIS1"]
        ymin, ymax = 0, hdr["NAXIS2"]

        gx, gy = np.mgrid[
            xmin : xmax : (xmax - xmin) / 50.0, ymin : ymax : (ymax - ymin) / 50.0
        ]
        mdx = dxmodel(np.ravel(gx), np.ravel(gy))
        mdy = dymodel(np.ravel(gx), np.ravel(gy))
        x = cat_xy[:, 0]
        y = cat_xy[:, 1]

        # plot w.r.t. centre of image, in degrees
        try:
            delX = abs(hdr["CD1_1"])
        except:
            delX = abs(hdr["CDELT1"])
        try:
            delY = hdr["CD2_2"]
        except:
            delY = hdr["CDELT2"]
        # shift all co-ordinates and put them in degrees
        x -= hdr["NAXIS1"] / 2
        gx -= hdr["NAXIS1"] / 2
        xmin -= hdr["NAXIS1"] / 2
        xmax -= hdr["NAXIS1"] / 2
        x *= delX
        gx *= delX
        xmin *= delX
        xmax *= delX
        y -= hdr["NAXIS2"] / 2
        gy -= hdr["NAXIS2"] / 2
        ymin -= hdr["NAXIS2"] / 2
        ymax -= hdr["NAXIS2"] / 2
        y *= delY
        gy *= delY
        ymin *= delY
        ymax *= delY
        scale = 1

        dx = diff_xy[:, 0]
        dy = diff_xy[:, 1]

        fig = pyplot.figure(figsize=(12, 6))
        gs = gridspec.GridSpec(100, 100)
        gs.update(hspace=0, wspace=0)
        kwargs = {
            "angles": "xy",
            "scale_units": "xy",
            "scale": scale,
            "cmap": cmap,
            "clim": [-180, 180],
        }
        angles = np.degrees(np.arctan2(dy, dx))
        ax = fig.add_subplot(gs[0:100, 0:48])
        cax = ax.quiver(x, y, dx, dy, angles, **kwargs)
        ax.set_xlim((xmin, xmax))
        ax.set_ylim((ymin, ymax))
        ax.set_xlabel("Distance from pointing centre / degrees")
        ax.set_ylabel("Distance from pointing centre / degrees")
        ax.set_title("Source position offsets / arcsec")
        #        cbar = fig.colorbar(cax, orientation='horizontal')

        ax = fig.add_subplot(gs[0:100, 49:97])
        cax = ax.quiver(gx, gy, mdx, mdy, np.degrees(np.arctan2(mdy, mdx)), **kwargs)
        ax.set_xlim((xmin, xmax))
        ax.set_ylim((ymin, ymax))
        ax.set_xlabel("Distance from pointing centre / degrees")
        ax.tick_params(axis="y", labelleft="off")
        ax.set_title("Model position offsets / arcsec")
        #        cbar = fig.colorbar(cax, orientation='vertical')
        # Color bar
        ax2 = fig.add_subplot(gs[0:100, 98:100])
        cbar3 = pyplot.colorbar(cax, cax=ax2, use_gridspec=True)
        cbar3.set_label("Angle CCW from West / degrees")  # ,labelpad=-75)
        cbar3.ax.yaxis.set_ticks_position("right")

        outname = os.path.splitext(fname)[0] + ".png"
        #        pyplot.show()
        pyplot.savefig(outname, dpi=200)


def apply_interp(index, x1, y1, x2, y2, data):
    model = CloughTocher2DInterpolator(
        np.transpose([x1, y1]), np.ravel(data), fill_value=-1
    )
    # evaluate the model over this range
    newdata = model(x2, y2)
    return index, newdata


def pool_fit_dxmodel(index, x, y):
    off = dxmodel(x, y)
    return index, off


def pool_fit_dymodel(index, x, y):
    off = dymodel(x, y)
    return index, off


def _fmm(args):
    """
    A shallow wrapper for apply_interp

    Parameters
    ----------
    args : list
        A list of arguments for apply_interp

    Returns
    -------
    None
    """
    # an easier to debug traceback when multiprocessing
    # thanks to https://stackoverflow.com/a/16618842/1710603
    try:
        return apply_interp(*args)
    except:
        import traceback

        raise Exception("".join(traceback.format_exception(*sys.exc_info())))


def _fmx(args):
    """
    A shallow wrapper for pool_fit_dxmodel

    Parameters
    ----------
    args : list
        A list of arguments for pool_fit_dxmodel

    Returns
    -------
    None
    """
    # an easier to debug traceback when multiprocessing
    # thanks to https://stackoverflow.com/a/16618842/1710603
    try:
        return pool_fit_dxmodel(*args)
    except:
        import traceback

        raise Exception("".join(traceback.format_exception(*sys.exc_info())))


def _fmy(args):
    """
    A shallow wrapper for pool_fit_dymodel

    Parameters
    ----------
    args : list
        A list of arguments for pool_fit_dymodel

    Returns
    -------
    None
    """
    # an easier to debug traceback when multiprocessing
    # thanks to https://stackoverflow.com/a/16618842/1710603
    try:
        return pool_fit_dymodel(*args)
    except:
        import traceback

        raise Exception("".join(traceback.format_exception(*sys.exc_info())))


<<<<<<< HEAD
def correct_images(fnames, suffix, testimage=False, cores=1):
=======
def multiprocess_progress(cores, func, args, progress, tqdm_desc=None):
    """
    Provide a single function to decide how to do the pool work submission,
    and wrap with a progress bar if requested
    """
    # start a new process for each task
    with multiprocessing.Pool(processes=cores, maxtasksperchild=1) as pool:
        try:
            if progress:
                results = [
                    i
                    for i in tqdm(
                        pool.imap(func, args, chunksize=1),
                        total=len(args),
                        desc=tqdm_desc,
                    )
                ]
                sleep(4)  # might help with a join timeout error?
            else:
                print("Running {0} stage".format(tqdm_desc))
                results = pool.map_async(func, args, chunksize=1).get(timeout=10000000)

        except KeyboardInterrupt:
            pool.close()
            sys.exit(1)

    return results


def correct_images(fnames, suffix, testimage=False, cores=1, vm=None, progress=False):
>>>>>>> dd4b7433
    """
    Read a list of fits image, and apply pixel-by-pixel corrections based on the
    given x/y models, which are global variables defined earlier.
    Interpolate back to a regular grid, and then write output files.
    :param fname: input fits file
    :param fout: output fits file
    :param vm: Assume this many GBs are available, which is used when computing stride lengths
    :param progress: use tqdm to provide a progress bar
    :return: None
    """
    # Get co-ordinate system from first image
    # Do not open images at this stage, to save memory
    hdr = fits.getheader(fnames[0])
    nx = hdr["NAXIS1"]
    ny = hdr["NAXIS2"]

    xy = np.indices((ny, nx), dtype=np.float32)
    xy.shape = (2, nx * ny)

    x = np.array(xy[1, :])
    y = np.array(xy[0, :])

<<<<<<< HEAD
    mem = int(psutil.virtual_memory().available * 0.75)
=======
    if vm is None:
        mem = int(psutil.virtual_memory().available * 0.75)
    else:
        mem = int(vm * 1e9)  # GB to B
>>>>>>> dd4b7433
    print("Detected memory ~{0}GB".format(mem / 2 ** 30))
    # 32-bit floats, bit to byte conversion, MB conversion
    print("Image is {0}MB".format(nx * ny * 32 / (8 * 2 ** 20)))
    pixmem = 20000
    print("Allowing {0}kB per pixel".format(pixmem / 2 ** 10))
    stride = mem / pixmem
    # Make sure stride is row-divisible
    stride = (stride // ny) * ny
    # Generally if this is true, the images are so small that you don't want to waste
    # system time setting up a big complex operation
    if len(x) < stride:
        print("Calculating all pixel offsets at once.")
        x += dxmodel(x, y)
        y += dymodel(xy[1, :], y)
    else:
        if cores == 1:
            print(
                "Applying corrections to pixel co-ordinates {0} rows at a time, using a single core".format(
                    stride // ny
                )
            )
            n = 0
            borders = list(range(0, len(x) + 1, int(stride)))
            if borders[-1] != len(x):
                borders.append(len(x))
            for s1 in [slice(a, b) for a, b in zip(borders[:-1], borders[1:])]:
                off = dxmodel(x[s1], y[s1])
                x[s1] += off
                # the x coords were just changed so we need to refer back to the original coords
                off = dymodel(xy[1, :][s1], y[s1])
                y[s1] += off
                n += 1
                sys.stdout.write("{0:3.0f}%...".format(100 * n / len(borders)))
                sys.stdout.flush()
            print("")
        else:
            # Ensure each core gets enough memory
            stride /= cores

            # When using a pool, you need to send the arguments as a tuple through the
            # wrapping function, so we set up the arguments here before running the pool
            args = []
            print(
                "Applying corrections to pixel co-ordinates {0} rows at a time across {1} cores".format(
                    stride // ny, cores
                )
            )
            borders = list(range(0, len(x) + 1, int(stride)))
            if borders[-1] != len(x):
                borders.append(len(x))
            # We need to order our arguments by an index, since the results will be returned
            # in whatever order the pooled tasks finish
            n = 0
            for s1 in [slice(a, b) for a, b in zip(borders[:-1], borders[1:])]:
                args.append((n, xy[1, s1], y[s1]))
                n += 1

            # x-offsets first
            results = multiprocess_progress(
                cores, _fmx, args, progress, tqdm_desc="x-offsets"
            )

            print("Reordering x-offset results")
            indices, offsets = map(list, zip(*results))
            # Order correctly
            ind = np.argsort(indices)
            offsets = np.array(offsets, dtype="object")
            offsets = offsets[ind]
            # Flatten list of lists
            o = [item for sublist in offsets for item in sublist]

            # o = np.concatenate([sublist for sublist in offsets])
            # Make into array and apply
            x += np.array(o)

            # y-offsets are performed now
            results = multiprocess_progress(
                cores, _fmy, args, progress, tqdm_desc="y-offsets"
            )

            print("Reordering y-offset results")
            indices, offsets = map(list, zip(*results))
            # Order correctly
            ind = np.argsort(indices)
            offsets = np.array(offsets, dtype="object")
            offsets = offsets[ind]
            # Flatten list of lists
            o = [item for sublist in offsets for item in sublist]
            # Make into array and apply
            y += np.array(o)

    if testimage is True:
<<<<<<< HEAD
=======
        print("Creating divergence maps")
        start = time()
>>>>>>> dd4b7433
        # Save the divergence as a fits image
        im = fits.open(fnames[0])
        outputname = fnames[0].replace(".fits", "")
        div = (
            np.gradient((x - np.array(xy[1, :])).reshape((nx, ny)))[0]
            + np.gradient((y - np.array(xy[0, :])).reshape((nx, ny)))[1]
        )
        im[0].data = div
        im.writeto(outputname + "_div.fits", overwrite=True)
        im[0].data = (x - np.array(xy[1, :])).reshape((nx, ny))
        im.writeto(outputname + "_delx.fits", overwrite=True)
        im[0].data = (y - np.array(xy[0, :])).reshape((nx, ny))
        im.writeto(outputname + "_dely.fits", overwrite=True)
<<<<<<< HEAD
=======
        print("finished divergence map in {0} seconds".format(time() - start))

>>>>>>> dd4b7433
        del im

    # Note that a potential speed-up would be to nest the file loop inside the
    # model calculation loop, so you don't have to calculate the model so many times
    # However this would require either:
    # 1) holding all the files in memory; but the model calculation is done in a loop
    #    in order to reduce memory use, so this would be counter-productive; or:
    # 2) writing out partly-complete FITS files and then reading them back in again,
    #    which is a bit messy and so has not yet been implemented.
    # Fancy splines need about this amount of buffer in order to interpolate the data
    # if = 5, differences ~ 10^-6 Jy/beam ; if = 15, differences ~ 10^-9; if = 25, 0
    extra_lines = 25
    #    extra_lines = int(max(maxx, maxy)) + 1
    # Testing shows that this stage is less memory intensive, and we can do more
    # rows per cycle. For a single core there is little speed-up from processing with fewer
    # rows, so if needed this number can be decreased by factors of 1-10 with no ill
    # effect on processing time.
    # However, for multi-core processing we want this number as large as possible
    # without going OOM.
    stride *= 40

    for fname in fnames:
        fout = fname.replace(".fits", "_" + suffix + ".fits")
        im = fits.open(fname)
        im.writeto(fout, overwrite=True, output_verify="fix+warn")
        oldshape = im[0].data.shape
        data = im[0].data
        unsqueezedshape = data.shape
        data = np.squeeze(data)
        squeezedshape = data.shape
        # Replace NaNs with zeroes because otherwise it breaks the interpolation
        nandices = np.isnan(data)
        data[nandices] = 0.0
        print("interpolating {0}".format(fname))
        # We have the "all at once" option inside the cores=1 option this time, because
        # even on a high-memory system, it is faster to parallelise the interpolation than
        # to rely on scipy to do it all at once
        if cores == 1:
            if len(x) > stride:
                print(
                    "Interpolating {0} rows at a time using a single core".format(
                        stride // data.shape[0]
                    )
                )
                # We need a fresh copy of the data because otherwise we will be trying to
                # interpolate over the results of our interpolation
                newdata = np.copy(data)
                print("Remapping data", end="")
                n = 0
                borders = range(0, len(x) + 1, stride)
                if borders[-1] != len(x):
                    borders.append(len(x))
                for a, b in zip(borders, borders[1:]):
                    # indexes into the image based on the index into the raveled data
                    idx = np.unravel_index(range(a, b), data.shape)
                    # model using an extra few lines to avoid edge effects
                    bp = min(b + data.shape[0] * extra_lines, len(x))
                    # also go backwards by a few lines
                    ap = max(0, a - data.shape[0] * extra_lines)
                    idxp = np.unravel_index(range(ap, bp), data.shape)
                    model = CloughTocher2DInterpolator(
                        np.transpose([x[ap:bp], y[ap:bp]]),
                        np.ravel(data[idxp]),
                        fill_value=-1,
                    )
                    # evaluate the model over this range
                    newdata[idx] = model(xy[1, a:b], xy[0, a:b])
                    n += 1
                    sys.stdout.write("{0:3.0f}%...".format(100 * n / len(borders)))
                    sys.stdout.flush()
                print("")
                # Float32 instead of Float64 since the precision is meaningless
                print("int64 -> int32")
                data = np.float32(newdata)
            else:
                print("all at once")
                model = CloughTocher2DInterpolator(np.transpose([x, y]), np.ravel(data))
                newdata = model(xy[1, :], xy[0, :])
                # Float32 instead of Float64 since the precision is meaningless
                print("int64 -> int32")
                data = np.float32(newdata)
        else:
            # Testing shows that larger strides go OOM for the parallel version
            stride /= 4
            # Make sure it is row-divisible
            stride = (stride // ny) * ny
            print(
                "Interpolating {0} rows at a time across {1} cores".format(
                    stride // ny, cores
                )
            )
            args = []
            n = 0
            borders = list(range(0, len(x) + 1, int(stride)))
            if borders[-1] != len(x):
                borders.append(len(x))
            for a, b in zip(borders, borders[1:]):
                # indexes into the image based on the index into the raveled data
                idx = np.unravel_index(range(a, b), data.shape)
                # model using an extra few lines to avoid edge effects
                bp = min(b + data.shape[0] * extra_lines, len(x))
                # also go backwards by a few lines
                ap = max(0, a - data.shape[0] * extra_lines)
                idxp = np.unravel_index(range(ap, bp), data.shape)
                #                # evaluate the model over this range
                #                calc(x1 = x[ap:bp], y1 = y[ap:bp], data = data[idxp], x2 = xy[1, a:b], y2 = xy[0, a:b])
                args.append((n, x[ap:bp], y[ap:bp], xy[1, a:b], xy[0, a:b], data[idxp]))
                n += 1

            #    # start a new process for each task
<<<<<<< HEAD
            pool = multiprocessing.Pool(processes=cores, maxtasksperchild=1)
            try:
                # chunksize=1 ensures that we only send a single task to each process
                results = pool.map_async(_fmm, args, chunksize=1).get(timeout=10000000)
            except KeyboardInterrupt:
                pool.close()
                sys.exit(1)
            pool.close()
            pool.join()
=======
            results = multiprocess_progress(
                cores, _fmm, args, progress, tqdm_desc="Sky interpolation"
            )
>>>>>>> dd4b7433

            indices, pixvals = map(list, zip(*results))
            # Order correctly
            ind = np.argsort(indices)
            pixvals = np.array(pixvals, dtype="object")
            pixvals = pixvals[ind]
            # Flatten list of lists
            n = [item for sublist in pixvals for item in sublist]
            # Float32 instead of Float64 since the precision is meaningless
            print("int64 -> int32")
            newdata = np.array(n, dtype="float32")

        data = newdata.reshape(squeezedshape)
        # NaN the edges by 10 pixels to avoid weird edge effects
        print("blanking edges")
        data[0:10, :] = np.nan
        data[:, 0:10] = np.nan
        data[:, -10 : data.shape[0]] = np.nan
        data[-10 : data.shape[1], :] = np.nan
        # Re-apply any previous NaN mask to the data
        data[nandices] = np.nan
        im[0].data = data.reshape(oldshape)
        print("saving...")
        im.writeto(fout, overwrite=True, output_verify="fix+warn")
        print("wrote {0}".format(fout))
        # Explicitly delete potential memory hogs
        del im, data
    return


def warped_xmatch(
    incat=None,
    refcat=None,
    ra1="ra",
    dec1="dec",
    ra2="RAJ2000",
    dec2="DEJ2000",
    radius=2 / 60.0,
):
    """
    Create a cross match solution between two catalogues that accounts for bulk shifts and image warping.
    The warping is done in pixel coordinates, not sky coordinates.

    :param image: Fits image containing the WCS info for sky->pix conversion (Ideally the image which was used
                  to create incat.
    :param incat: The input catalogue which is to be warped during the cross matching process.
    :param ref_cat: The reference image which will remain unwarped during the cross matching process
    :param ra1, dec1: column names for ra/dec in the input catalogue
    :param ra2, dec2: column names for ra/dec in the reference catalogue
    :param radius: initial matching radius in degrees
    :return:
    """
    # check for incat/refcat as as strings, and load the file if it is
    incat = Table.read(incat)
    refcat = Table.read(refcat)

<<<<<<< HEAD
    # The data attribute is needed in case either table carries with it a unit metavalue. If
    # it can not be parsed then the below will fail without the data, as SkyCoord ignores the
    # specified unit
    target_cat = SkyCoord(
        incat[ra1].data, incat[dec1].data, unit=(u.degree, u.degree), frame="icrs"
    )
    ref_cat = SkyCoord(
        refcat[ra2].data, refcat[dec2].data, unit=(u.degree, u.degree), frame="icrs"
=======
    target_cat = SkyCoord(
        incat[ra1], incat[dec1], unit=(u.degree, u.degree), frame="icrs"
    )
    ref_cat = SkyCoord(
        refcat[ra2], refcat[dec2], unit=(u.degree, u.degree), frame="icrs"
>>>>>>> dd4b7433
    )

    center = SkyOffsetFrame(
        origin=SkyCoord(np.mean(target_cat.ra), np.mean(target_cat.dec), frame="icrs")
    )

    tcat_offset = target_cat.transform_to(center)
    rcat_offset = ref_cat.transform_to(center)

    # crossmatch the two catalogs
    idx, dist, _ = tcat_offset.match_to_catalog_sky(rcat_offset)

    # accept only matches within radius
    distance_mask = np.where(dist.degree < radius)  # this mask is into tcat_offset
    match_mask = idx[distance_mask]  # this mask is into rcat_offset
    print(len(match_mask))

    # calculate the ra/dec shifts
    dlon = rcat_offset.lon[match_mask] - tcat_offset.lon[distance_mask]
    dlat = rcat_offset.lat[match_mask] - tcat_offset.lat[distance_mask]

    # remake the offset catalogue with the bulk shift included
    tcat_offset = SkyCoord(
        tcat_offset.lon + np.mean(dlon), tcat_offset.lat + np.mean(dlat), frame=center
    )

    # now do this again 3 more times but using the Rbf
    for i in range(3):
        # crossmatch the two catalogs
        idx, dist, _ = tcat_offset.match_to_catalog_sky(rcat_offset)
        # accept only matches within radius
        distance_mask = np.where(dist.degree < radius)  # this mask is into cat
        match_mask = idx[distance_mask]  # this mask is into tcat_offset
        if len(match_mask) < 1:
            break

        # calculate the ra/dec shifts
        dlon = (
            rcat_offset.lon.degree[match_mask] - tcat_offset.lon.degree[distance_mask]
        )
        dlat = (
            rcat_offset.lat.degree[match_mask] - tcat_offset.lat.degree[distance_mask]
        )

        # use the following to make some models of the offsets
        dlonmodel = interpolate.Rbf(
            tcat_offset.lon.degree[distance_mask],
            tcat_offset.lat.degree[distance_mask],
            dlon,
            function="linear",
            smooth=3,
        )
        dlatmodel = interpolate.Rbf(
            tcat_offset.lon.degree[distance_mask],
            tcat_offset.lat.degree[distance_mask],
            dlat,
            function="linear",
            smooth=3,
        )

        # remake/update the tcat_offset with this new model.
        tcat_offset = SkyCoord(
            tcat_offset.lon
            + dlonmodel(tcat_offset.lon.degree, tcat_offset.lat.degree) * u.degree,
            tcat_offset.lat
            + dlatmodel(tcat_offset.lon.degree, tcat_offset.lat.degree) * u.degree,
            frame=center,
        )

    # final crossmatch to make the xmatch file
    idx, dist, _ = tcat_offset.match_to_catalog_sky(rcat_offset)
    # accept only matches within radius
    distance_mask = np.where(dist.degree < radius)  # this mask is into cat
    match_mask = idx[distance_mask]  # this mask is into tcat_offset
    # print("Final mask {0}".format(len(match_mask)))
    xmatch = hstack([incat[distance_mask], refcat[match_mask]])

    # return a warped version of the target catalogue and the final cross matched table
    tcat_corrected = tcat_offset.transform_to(target_cat)
    incat[ra1] = tcat_corrected.ra.degree
    incat[dec1] = tcat_corrected.dec.degree
    return incat, xmatch


if __name__ == "__main__":

    parser = argparse.ArgumentParser()
    group1 = parser.add_argument_group("Warping input/output files")
    group1.add_argument(
        "--xm",
        dest="xm",
        type=str,
        default=None,
        help="A .fits binary or VO table. The crossmatch between the reference and source catalogue.",
    )
    group1.add_argument(
        "--infits",
        dest="infits",
        type=str,
        default=None,
        help="The fits image(s) to be corrected; enclose in quotes for globbing.",
    )
    group1.add_argument(
        "--suffix",
        dest="suffix",
        type=str,
        default=None,
        help='The suffix to append to rename the output (corrected) fits image(s); e.g., specifying "warp" will result in an image like image_warp.fits (no default; if not supplied, no correction will be performed).',
    )
    group2 = parser.add_argument_group("catalog column names")
    group2.add_argument(
        "--ra1",
        dest="ra1",
        type=str,
        default="ra",
        help="The column name for ra  (degrees) for source catalogue.",
    )
    group2.add_argument(
        "--dec1",
        dest="dec1",
        type=str,
        default="dec",
        help="The column name for dec (degrees) for source catalogue.",
    )
    group2.add_argument(
        "--ra2",
        dest="ra2",
        type=str,
        default="RAJ2000",
        help="The column name for ra  (degrees) for reference catalogue.",
    )
    group2.add_argument(
        "--dec2",
        dest="dec2",
        type=str,
        default="DEJ2000",
        help="The column name for dec (degrees) for reference catalogue.",
    )
    group3 = parser.add_argument_group("Other")
    group3.add_argument(
        "--plot",
        dest="plot",
        default=False,
        action="store_true",
        help="Plot the offsets and models (default = False)",
    )
    group3.add_argument(
        "--latex",
        dest="latex",
        default=False,
        action="store_true",
        help="Use LaTeX to make nicer axis labels for plots (default = False)",
    )
    group3.add_argument(
        "--testimage",
        dest="testimage",
        default=False,
        action="store_true",
        help="Generate pixel-by-pixel delta_x, delta_y, and divergence maps (default = False)",
    )
    group3.add_argument(
        "--smooth",
        dest="smooth",
        default=300.0,
        type=float,
        help="Smoothness parameter to give to the radial basis function (default = 300 pix)",
    )
    group3.add_argument(
        "--signal",
        dest="sigcol",
        default=None,
        type=str,
        help="Column from which to get the signal for a signal-to-noise cut (e.g. peak_flux) (no default; if not supplied, cut will not be performed",
    )
    group3.add_argument(
        "--noise",
        dest="noisecol",
        default=None,
        type=str,
        help="Column from which to get the noise for a signal-to-noise cut (e.g. local_rms) (no default; if not supplied, cut will not be performed",
    )
    group3.add_argument(
        "--SNR",
        dest="SNR",
        default=10,
        type=float,
        help="Signal-to-noise ratio for a signal-to-noise cut (default = 10)",
    )
    group3.add_argument(
        "--cores",
        dest="cores",
        default=None,
        type=int,
        help="NUmber of cores to use (default = autodetect",
    )
<<<<<<< HEAD
=======
    group3.add_argument(
        "--vm",
        default=None,
        type=float,
        help="Attempt to restrict interpolation algorithms to this man GBs. Data is split based on a stride length computed internally. ",
    )
    group3.add_argument(
        "--nsrcs",
        default=None,
        type=int,
        help="Maximum number of sources used when constructing the distortion model. Default behaviour will use all available matches. ",
    )
    group3.add_argument(
        "--progress",
        default=False,
        action="store_true",
        help="Provide a progress bar for stages that are distributed into work-units",
    )
>>>>>>> dd4b7433
    group4 = parser.add_argument_group("Crossmatching input/output files")
    group4.add_argument(
        "--incat",
        dest="incat",
        type=str,
        default=None,
        help="Input catalogue to be warped.",
    )
    group4.add_argument(
        "--refcat",
        dest="refcat",
        type=str,
        default=None,
        help="Input catalogue to be warped.",
    )
    group4.add_argument(
        "--xmcat",
        dest="xm",
        type=str,
        default=None,
        help="Output cross match catalogue",
    )
    group4.add_argument(
        "--corrected",
        dest="corrected",
        type=str,
        default=None,
        help="Output corrected version of input catalogue",
    )
<<<<<<< HEAD
=======

>>>>>>> dd4b7433
    group5 = parser.add_argument_group("Information")
    group5.add_argument(
        "--cite",
        dest="cite",
        default=False,
        action="store_true",
        help="Print citation in BibTeX format.",
    )

    results = parser.parse_args()

    if len(sys.argv) <= 1:
        parser.print_help()
        sys.exit()

    if results.cite is True:
        print(
            """
Thanks for using fits_warp! To cite this package, please use the following BibTeX:

                @ARTICLE{2018A&C....25...94H,
                   author = {{Hurley-Walker}, N. and {Hancock}, P.~J.},
                    title = \"{De-distorting ionospheric effects in the image plane}\",
                  journal = {Astronomy and Computing},
                archivePrefix = \"arXiv\",
                   eprint = {1808.08017},
                 primaryClass = \"astro-ph.IM\",
                 keywords = {Astrometry, Radio astronomy, Algorithms, Ionosphere},
                     year = 2018,
                    month = oct,
                   volume = 25,
                    pages = {94-102},
                      doi = {10.1016/j.ascom.2018.08.006},
                   adsurl = {http://adsabs.harvard.edu/abs/2018A%26C....25...94H},
                  adsnote = {Provided by the SAO/NASA Astrophysics Data System}
                }

Other formats can be found here: http://adsabs.harvard.edu/abs/2018A%26C....25...94H
"""
        )
        sys.exit()

    if results.cores is None:
        cores = multiprocessing.cpu_count()
    else:
        cores = results.cores

    if results.incat is not None:
        if results.refcat is not None:
            corrected, xmcat = warped_xmatch(
                incat=results.incat,
                refcat=results.refcat,
                ra1=results.ra1,
                dec1=results.dec1,
                ra2=results.ra2,
                dec2=results.dec2,
            )
            xmcat.write(results.xm, overwrite=True)
            print("Wrote {0}".format(results.xm))
            if results.corrected is not None:
                corrected.write(results.corrected, overwrite=True)
                print("Wrote {0}".format(results.corrected))

    if results.infits is not None:
        if results.xm is not None:
            fnames = glob.glob(results.infits)
            # Use the first image to define the model
            make_pix_models(
                results.xm,
                results.ra1,
                results.dec1,
                results.ra2,
                results.dec2,
                fnames[0],
                results.plot,
                results.smooth,
                results.sigcol,
                results.noisecol,
                results.SNR,
                results.latex,
<<<<<<< HEAD
=======
                max_sources=results.nsrcs,
>>>>>>> dd4b7433
            )
            if results.suffix is not None:
                correct_images(
                    fnames,
                    results.suffix,
                    results.testimage,
                    cores,
                    vm=results.vm,
                    progress=results.progress,
                )
            else:
                print("No output fits file specified via --suffix; not doing warping")
        else:
            print(
                "Must specify a cross-matched catalogue via --xm to perform the warping."
            )
<|MERGE_RESOLUTION|>--- conflicted
+++ resolved
@@ -17,11 +17,8 @@
 import glob
 import argparse
 import psutil
-<<<<<<< HEAD
-=======
 from tqdm import tqdm
 from time import time, sleep
->>>>>>> dd4b7433
 
 # Parallelise the code
 import multiprocessing
@@ -61,10 +58,7 @@
     noisecol=None,
     SNR=10,
     latex=False,
-<<<<<<< HEAD
-=======
     max_sources=None,
->>>>>>> dd4b7433
 ):
     """
     Read a fits file which contains the crossmatching results for two catalogues.
@@ -122,11 +116,8 @@
     dymodel = interpolate.Rbf(
         cat_xy[:, 0], cat_xy[:, 1], diff_xy[:, 1], function="linear", smooth=smooth
     )
-<<<<<<< HEAD
-=======
 
     print("Model created in {0} seconds".format(time() - start))
->>>>>>> dd4b7433
 
     if plots:
         import matplotlib
@@ -325,9 +316,6 @@
         raise Exception("".join(traceback.format_exception(*sys.exc_info())))
 
 
-<<<<<<< HEAD
-def correct_images(fnames, suffix, testimage=False, cores=1):
-=======
 def multiprocess_progress(cores, func, args, progress, tqdm_desc=None):
     """
     Provide a single function to decide how to do the pool work submission,
@@ -358,7 +346,6 @@
 
 
 def correct_images(fnames, suffix, testimage=False, cores=1, vm=None, progress=False):
->>>>>>> dd4b7433
     """
     Read a list of fits image, and apply pixel-by-pixel corrections based on the
     given x/y models, which are global variables defined earlier.
@@ -381,14 +368,10 @@
     x = np.array(xy[1, :])
     y = np.array(xy[0, :])
 
-<<<<<<< HEAD
-    mem = int(psutil.virtual_memory().available * 0.75)
-=======
     if vm is None:
         mem = int(psutil.virtual_memory().available * 0.75)
     else:
         mem = int(vm * 1e9)  # GB to B
->>>>>>> dd4b7433
     print("Detected memory ~{0}GB".format(mem / 2 ** 30))
     # 32-bit floats, bit to byte conversion, MB conversion
     print("Image is {0}MB".format(nx * ny * 32 / (8 * 2 ** 20)))
@@ -481,11 +464,8 @@
             y += np.array(o)
 
     if testimage is True:
-<<<<<<< HEAD
-=======
         print("Creating divergence maps")
         start = time()
->>>>>>> dd4b7433
         # Save the divergence as a fits image
         im = fits.open(fnames[0])
         outputname = fnames[0].replace(".fits", "")
@@ -499,11 +479,8 @@
         im.writeto(outputname + "_delx.fits", overwrite=True)
         im[0].data = (y - np.array(xy[0, :])).reshape((nx, ny))
         im.writeto(outputname + "_dely.fits", overwrite=True)
-<<<<<<< HEAD
-=======
         print("finished divergence map in {0} seconds".format(time() - start))
 
->>>>>>> dd4b7433
         del im
 
     # Note that a potential speed-up would be to nest the file loop inside the
@@ -614,21 +591,9 @@
                 n += 1
 
             #    # start a new process for each task
-<<<<<<< HEAD
-            pool = multiprocessing.Pool(processes=cores, maxtasksperchild=1)
-            try:
-                # chunksize=1 ensures that we only send a single task to each process
-                results = pool.map_async(_fmm, args, chunksize=1).get(timeout=10000000)
-            except KeyboardInterrupt:
-                pool.close()
-                sys.exit(1)
-            pool.close()
-            pool.join()
-=======
             results = multiprocess_progress(
                 cores, _fmm, args, progress, tqdm_desc="Sky interpolation"
             )
->>>>>>> dd4b7433
 
             indices, pixvals = map(list, zip(*results))
             # Order correctly
@@ -685,7 +650,6 @@
     incat = Table.read(incat)
     refcat = Table.read(refcat)
 
-<<<<<<< HEAD
     # The data attribute is needed in case either table carries with it a unit metavalue. If
     # it can not be parsed then the below will fail without the data, as SkyCoord ignores the
     # specified unit
@@ -694,13 +658,6 @@
     )
     ref_cat = SkyCoord(
         refcat[ra2].data, refcat[dec2].data, unit=(u.degree, u.degree), frame="icrs"
-=======
-    target_cat = SkyCoord(
-        incat[ra1], incat[dec1], unit=(u.degree, u.degree), frame="icrs"
-    )
-    ref_cat = SkyCoord(
-        refcat[ra2], refcat[dec2], unit=(u.degree, u.degree), frame="icrs"
->>>>>>> dd4b7433
     )
 
     center = SkyOffsetFrame(
@@ -896,8 +853,6 @@
         type=int,
         help="NUmber of cores to use (default = autodetect",
     )
-<<<<<<< HEAD
-=======
     group3.add_argument(
         "--vm",
         default=None,
@@ -916,7 +871,6 @@
         action="store_true",
         help="Provide a progress bar for stages that are distributed into work-units",
     )
->>>>>>> dd4b7433
     group4 = parser.add_argument_group("Crossmatching input/output files")
     group4.add_argument(
         "--incat",
@@ -946,10 +900,6 @@
         default=None,
         help="Output corrected version of input catalogue",
     )
-<<<<<<< HEAD
-=======
-
->>>>>>> dd4b7433
     group5 = parser.add_argument_group("Information")
     group5.add_argument(
         "--cite",
@@ -1030,10 +980,7 @@
                 results.noisecol,
                 results.SNR,
                 results.latex,
-<<<<<<< HEAD
-=======
                 max_sources=results.nsrcs,
->>>>>>> dd4b7433
             )
             if results.suffix is not None:
                 correct_images(
